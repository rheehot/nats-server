--- conflicted
+++ resolved
@@ -239,7 +239,6 @@
 		case "tlsconfig":
 			diffOpts = append(diffOpts, &tlsOption{newValue: newValue.(*tls.Config)})
 		case "tlstimeout":
-<<<<<<< HEAD
 			diffOpts = append(diffOpts, &tlsTimeoutOption{newValue: newValue.(float64)})
 		case "username":
 			diffOpts = append(diffOpts, &usernameOption{})
@@ -251,16 +250,14 @@
 			diffOpts = append(diffOpts, &authTimeoutOption{newValue: newValue.(float64)})
 		case "users":
 			diffOpts = append(diffOpts, &usersOption{newValue: newValue.([]*User)})
-=======
-			// TLSTimeout change is picked up when Options is swapped.
-			continue
 		case "port":
 			// check to see if newValue == 0 and continue if so.
 			if newValue == 0 {
 				// ignore RANDOM_PORT
 				continue
 			} else {
-				return nil, fmt.Errorf("Config reload not supported for %s", field.Name)
+				return nil, fmt.Errorf("Config reload not supported for %s: old=%v, new=%v",
+					field.Name, oldValue, newValue)
 			}
 		case "http_port", "https_port":
 			// check to see if newValue == -1 (RANDOM_PORT for http/https monitoring port)
@@ -268,10 +265,10 @@
 				continue
 			}
 			fallthrough
->>>>>>> 5724da1c
 		default:
 			// Bail out if attempting to reload any unsupported options.
-			return nil, fmt.Errorf("Config reload not supported for %s: old=%v, new=%v", field.Name, oldValue, newValue)
+			return nil, fmt.Errorf("Config reload not supported for %s: old=%v, new=%v",
+				field.Name, oldValue, newValue)
 		}
 	}
 
